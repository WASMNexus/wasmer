[package]
name = "wasmer-registry"
version = "5.7.0"
description = "Crate to interact with the wasmer registry, download packages, etc."
authors.workspace = true
edition.workspace = true
homepage.workspace = true
license.workspace = true
repository.workspace = true
rust-version.workspace = true

[features]
build-package  = ["rusqlite", "indexmap", "wasmer-wasm-interface", "wasmparser", "rpassword", "minisign", "time"]

[dependencies]
anyhow = "1.0.65"
clap = { version = "4.3.5", default-features = false, features = ["derive", "env"], optional = true }
console = "0.15.2"
dirs = "4.0.0"
filetime = "0.2.19"
flate2 = "1.0.24"
futures-util = "0.3.25"
graphql_client = "0.11.0"
hex = "0.4.3"
indexmap = { version = "1.9.3", optional = true }
indicatif = "0.17.2"
lazy_static = "1.4.0"
log = "0.4.17"
lzma-rs = "0.2.0"
minisign = { version = "0.7.2", optional = true }
regex = "1.7.0"
reqwest = { version = "0.11.12", default-features = false, features = ["blocking", "multipart", "json", "stream"] }
rpassword = { version = "7.2.0", optional = true }
rusqlite = { version = "0.28.0", optional = true, features = ["bundled"] }
semver = "1.0.14"
serde = { version = "1.0.145", features = ["derive"] }
serde_json = "1.0.85"
tar = "0.4.38"
tempfile = "3.6.0"
thiserror = "1.0.37"
time = { version = "0.3.17", default-features = false, features = ["parsing", "std", "formatting"], optional = true }
tldextract = "0.6.0"
tokio = "1.24.0"
toml = "0.5.9"
url = "2.3.1"
wasmer-toml = { workspace = true }
<<<<<<< HEAD
wasmer-wasm-interface = { version = "4.2.0", path = "../wasm-interface", optional = true }
=======
wasmer-wasm-interface = { version = "4.2.1", path = "../wasm-interface", optional = true }
>>>>>>> 659f91f5
wasmparser = { version = "0.51.4", optional = true }
whoami = "1.2.3"

[dev-dependencies]
pretty_assertions = "1.3.0"

[package.metadata.docs.rs]
features = ["build-package"]
rustc-args = ["--cfg", "docsrs"]<|MERGE_RESOLUTION|>--- conflicted
+++ resolved
@@ -44,11 +44,7 @@
 toml = "0.5.9"
 url = "2.3.1"
 wasmer-toml = { workspace = true }
-<<<<<<< HEAD
-wasmer-wasm-interface = { version = "4.2.0", path = "../wasm-interface", optional = true }
-=======
 wasmer-wasm-interface = { version = "4.2.1", path = "../wasm-interface", optional = true }
->>>>>>> 659f91f5
 wasmparser = { version = "0.51.4", optional = true }
 whoami = "1.2.3"
 
