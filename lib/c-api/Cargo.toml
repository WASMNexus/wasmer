[package]
name = "wasmer-c-api"
description = "Wasmer C API library"
categories = ["wasm", "api-bindings"]
keywords = ["wasm", "webassembly", "runtime"]
documentation = "https://wasmerio.github.io/wasmer/c-api/"
readme = "README.md"
authors.workspace = true
edition.workspace = true
homepage.workspace = true
license.workspace = true
repository.workspace = true
rust-version.workspace = true
version.workspace = true

[lib]
# The library name is `wasmer` so that we generate dylib like
# `libwasmer.so`, `libwasmer.dylib`, `wasmer.dll` etc. But it creates
# a conflict with the existing `wasmer` crate, see below.
name = "wasmer" # ##lib.name##
                # ^ DO NOT REMOVE, it's used the `Makefile`, see `build-docs-capi`.
crate-type = ["staticlib", "cdylib"] #"cdylib", "rlib", "staticlib"]

[dependencies]
# We rename `wasmer` to `wasmer-api` to avoid the conflict with this
# library name (see `[lib]`).
<<<<<<< HEAD
wasmer-api = { version = "=4.2.7", path = "../api", default-features = false, package = "wasmer" }
wasmer-compiler = { version = "=4.2.7", path = "../compiler", optional = true }
wasmer-compiler-cranelift = { version = "=4.2.7", path = "../compiler-cranelift", optional = true }
wasmer-compiler-llvm = { version = "=4.2.7", path = "../compiler-llvm", optional = true }
wasmer-compiler-singlepass = { version = "=4.2.7", path = "../compiler-singlepass", optional = true }
wasmer-emscripten = { version = "=4.2.7", path = "../emscripten", optional = true }
wasmer-middlewares = { version = "=4.2.7", path = "../middlewares", optional = true }
wasmer-types = { version = "=4.2.7", path = "../types" }
wasmer-wasix = { version = "0.18.2", path = "../wasix", features = ["host-fs", "host-vnet"], optional = true }
webc = { workspace = true, optional = true }
virtual-fs = { version = "0.11.1", path = "../virtual-fs", optional = true, default-features = false, features = ["static-fs"] }
=======
wasmer-api = { version = "=4.2.8", path = "../api", default-features = false, package = "wasmer" }
wasmer-compiler = { version = "=4.2.8", path = "../compiler", optional = true }
wasmer-compiler-cranelift = { version = "=4.2.8", path = "../compiler-cranelift", optional = true }
wasmer-compiler-llvm = { version = "=4.2.8", path = "../compiler-llvm", optional = true }
wasmer-compiler-singlepass = { version = "=4.2.8", path = "../compiler-singlepass", optional = true }
wasmer-emscripten = { version = "=4.2.8", path = "../emscripten", optional = true }
wasmer-middlewares = { version = "=4.2.8", path = "../middlewares", optional = true }
wasmer-types = { version = "=4.2.8", path = "../types" }
wasmer-wasix = { version = "0.18.3", path = "../wasix", features = ["host-fs", "host-vnet"], optional = true }
webc = { version = "5.0", optional = true }
virtual-fs = { version = "0.11.2", path = "../virtual-fs", optional = true, default-features = false, features = ["static-fs"] }
>>>>>>> fe3c6d04
enumset.workspace = true
cfg-if = "1.0"
lazy_static = "1.4"
libc = { version = "^0.2", default-features = false }
thiserror = "1"
typetag = { version = "0.1", optional = true }
paste = "1.0"
tokio = { version = "1", features = [ "rt", "rt-multi-thread", "io-util", "sync", "macros"], default_features = false }

[dev-dependencies]
field-offset = "0.3.3"

[target.'cfg(target_os = "windows")'.dev-dependencies]
wasmer-inline-c = "0.1.1"

[target.'cfg(not(target_os = "windows"))'.dev-dependencies]
inline-c = "0.1.7"

[features]
default = [
    "wat",
    "cranelift",
    "compiler",
    "wasi",
    "middlewares",
]
sys = []
jsc = ["wasmer-api/jsc", "wasmer-api/std"]
wat = ["wasmer-api/wat"]
wasi = ["wasmer-wasix"]
middlewares = [
    "compiler",
    "wasmer-middlewares",
]
compiler = [
    "wasmer-compiler",
    "wasmer-api/compiler",
    "wasmer-compiler/translator",
    "wasmer-compiler/compiler",
]
compiler-headless = [
    "wasmer-artifact-load",
    "static-artifact-load",
    "wasmer-api/compiler",
    "wasmer-compiler/translator",
    "wasmer-compiler/compiler",
]
singlepass = [
    "wasmer-compiler-singlepass",
    "compiler",
]
cranelift = [
    "wasmer-compiler-cranelift",
    "compiler",
]
llvm = [
    "wasmer-compiler-llvm",
    "compiler",
]
wasmer-artifact-load = ["wasmer-compiler/wasmer-artifact-load"]
wasmer-artifact-create = ["wasmer-compiler/wasmer-artifact-create"]
static-artifact-load = ["wasmer-compiler/static-artifact-load"]
static-artifact-create = ["wasmer-compiler/static-artifact-create"]
webc_runner = ["virtual-fs", "webc"]
# Deprecated features.
jit = ["compiler"]

# TODO: Port this feature.
#emscripten = ["wasmer-emscripten"]

[build-dependencies]
cbindgen = { version = "0.24", default-features = false }<|MERGE_RESOLUTION|>--- conflicted
+++ resolved
@@ -24,19 +24,6 @@
 [dependencies]
 # We rename `wasmer` to `wasmer-api` to avoid the conflict with this
 # library name (see `[lib]`).
-<<<<<<< HEAD
-wasmer-api = { version = "=4.2.7", path = "../api", default-features = false, package = "wasmer" }
-wasmer-compiler = { version = "=4.2.7", path = "../compiler", optional = true }
-wasmer-compiler-cranelift = { version = "=4.2.7", path = "../compiler-cranelift", optional = true }
-wasmer-compiler-llvm = { version = "=4.2.7", path = "../compiler-llvm", optional = true }
-wasmer-compiler-singlepass = { version = "=4.2.7", path = "../compiler-singlepass", optional = true }
-wasmer-emscripten = { version = "=4.2.7", path = "../emscripten", optional = true }
-wasmer-middlewares = { version = "=4.2.7", path = "../middlewares", optional = true }
-wasmer-types = { version = "=4.2.7", path = "../types" }
-wasmer-wasix = { version = "0.18.2", path = "../wasix", features = ["host-fs", "host-vnet"], optional = true }
-webc = { workspace = true, optional = true }
-virtual-fs = { version = "0.11.1", path = "../virtual-fs", optional = true, default-features = false, features = ["static-fs"] }
-=======
 wasmer-api = { version = "=4.2.8", path = "../api", default-features = false, package = "wasmer" }
 wasmer-compiler = { version = "=4.2.8", path = "../compiler", optional = true }
 wasmer-compiler-cranelift = { version = "=4.2.8", path = "../compiler-cranelift", optional = true }
@@ -48,7 +35,6 @@
 wasmer-wasix = { version = "0.18.3", path = "../wasix", features = ["host-fs", "host-vnet"], optional = true }
 webc = { version = "5.0", optional = true }
 virtual-fs = { version = "0.11.2", path = "../virtual-fs", optional = true, default-features = false, features = ["static-fs"] }
->>>>>>> fe3c6d04
 enumset.workspace = true
 cfg-if = "1.0"
 lazy_static = "1.4"
