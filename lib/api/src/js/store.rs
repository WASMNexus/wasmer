--- conflicted
+++ resolved
@@ -324,16 +324,11 @@
         /// Set a global, at index idx. Will panic if idx is out of range
         /// Safety: the caller should check taht the raw value is compatible
         /// with destination VMGlobal type
-<<<<<<< HEAD
-        pub fn set_global_unchecked(&self, _idx: usize, _val: u128) {
-            unimplemented!("Store global setter not implemented yet")
-=======
         pub fn set_global_unchecked(&self, idx: usize, val: u128) {
             assert!(idx < self.globals.len());
 
             let value = JsValue::from(val);
             self.globals[idx].global.set_value(&value);
->>>>>>> 3f14b006
         }
     }
 
