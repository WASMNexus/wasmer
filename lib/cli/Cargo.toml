[package]
name = "wasmer-cli"
description = "Wasmer CLI"
categories = ["wasm", "command-line-interface"]
keywords = ["wasm", "webassembly", "cli"]
readme = "README.md"
default-run = "wasmer"
authors.workspace = true
edition.workspace = true
homepage.workspace = true
license.workspace = true
repository.workspace = true
rust-version.workspace = true
version.workspace = true

[[bin]]
name = "wasmer"
path = "src/bin/wasmer.rs"
doc = false
required-features = ["backend"]

[[bin]]
name = "wasmer-headless"
path = "src/bin/wasmer_headless.rs"
doc = false
required-features = ["headless"]

[features]
# Don't add the compiler features in default, please add them on the Makefile
# since we might want to autoconfigure them depending on the availability on the host.
default = [
	"sys",
	"wat",
	"wast",
	"journal",
	"wasmer-artifact-create",
	"static-artifact-create",
]

# # Tun-tap client for connecting to Wasmer Edge VPNs
# tun-tap = [
# 	"dep:tun-tap",
# 	"virtual-net/tokio-tungstenite",
# 	"tokio-tungstenite",
# 	"mio",
# 	"mac_address",
# 	"dep:interfaces",
# ]
journal = ["wasmer-wasix/journal"]
fuse = ["dep:fuser", "dep:time01", "dep:shared-buffer", "dep:rkyv"]
backend = []
coredump = ["wasm-coredump-builder"]
sys = ["compiler", "wasmer-vm"]
v8 = ["backend", "wasmer/v8"]
wamr = ["backend", "wasmer/wamr"]
wasmi = ["backend", "wasmer/wasmi"]
jsc = ["backend", "wasmer/jsc", "wasmer/std"]
wast = ["wasmer-wast"]
host-net = ["virtual-net/host-net"]
wat = ["wasmer/wat"]
compiler = [
	"backend",
	"wasmer/compiler",
	"wasmer-compiler/translator",
	"wasmer-compiler/compiler",
]
wasmer-artifact-create = [
	"compiler",
	"wasmer/wasmer-artifact-load",
	"wasmer/wasmer-artifact-create",
	"wasmer-compiler/wasmer-artifact-load",
	"wasmer-compiler/wasmer-artifact-create",
	"wasmer-object",
]
static-artifact-create = [
	"compiler",
	"wasmer/static-artifact-load",
	"wasmer/static-artifact-create",
	"wasmer-compiler/static-artifact-load",
	"wasmer-compiler/static-artifact-create",
	"wasmer-object",
]
wasmer-artifact-load = [
	"compiler",
	"wasmer/wasmer-artifact-load",
	"wasmer-compiler/wasmer-artifact-load",
]
static-artifact-load = [
	"compiler",
	"wasmer/static-artifact-load",
	"wasmer-compiler/static-artifact-load",
]
singlepass = ["wasmer-compiler-singlepass", "compiler"]
cranelift = ["wasmer-compiler-cranelift", "compiler"]
llvm = ["wasmer-compiler-llvm", "compiler"]
disable-all-logging = [
	"wasmer-wasix/disable-all-logging",
	"log/release_max_level_off",
]
headless = []
headless-minimal = ["headless", "disable-all-logging"]
telemetry = []

# Optional
enable-serde = [
	"wasmer/enable-serde",
	"wasmer-vm/enable-serde",
	"wasmer-compiler/enable-serde",
	"wasmer-wasix/enable-serde",
]

[dependencies]
# Repo-local dependencies.

wasmer = { version = "=5.0.0-rc.1", path = "../api", default-features = false }
wasmer-compiler = { version = "=5.0.0-rc.1", path = "../compiler", features = [
	"compiler",
], optional = true }
wasmer-compiler-cranelift = { version = "=5.0.0-rc.1", path = "../compiler-cranelift", optional = true }
wasmer-compiler-singlepass = { version = "=5.0.0-rc.1", path = "../compiler-singlepass", optional = true }
wasmer-compiler-llvm = { version = "=5.0.0-rc.1", path = "../compiler-llvm", optional = true }
wasmer-emscripten = { version = "=5.0.0-rc.1", path = "../emscripten" }
wasmer-package.workspace = true

wasmer-vm = { version = "=5.0.0-rc.1", path = "../vm", optional = true }
wasmer-wasix = { path = "../wasix", version = "=0.29.0", features = [
	"logging",
	"webc_runner_rt_wcgi",
	"webc_runner_rt_dcgi",
	"webc_runner_rt_dproxy",
	"webc_runner_rt_emscripten",
	"host-fs",
	"ctrlc",
] }
wasmer-wast = { version = "=5.0.0-rc.1", path = "../../tests/lib/wast", optional = true }
wasmer-types = { version = "=5.0.0-rc.1", path = "../types", features = [
	"enable-serde",
] }
<<<<<<< HEAD
wasmer-object = { version = "=4.4.0", path = "../object", optional = true }
virtual-fs = { version = "0.17.0", path = "../virtual-fs", default-features = false, features = [
=======
wasmer-registry = { version = "=5.21.0", path = "../registry", features = [
	"build-package",
	"clap",
] }
wasmer-object = { version = "=5.0.0-rc.1", path = "../object", optional = true }
virtual-fs = { version = "0.18.0", path = "../virtual-fs", default-features = false, features = [
>>>>>>> 02039f07
	"host-fs",
] }
virtual-net = { version = "0.10.0", path = "../virtual-net" }
virtual-mio = { version = "0.5.0", path = "../virtual-io" }

# Wasmer-owned dependencies.

webc = { workspace = true }
wasmer-api = { version = "=0.1.0", path = "../backend-api" }
lazy_static = "1.4.0"

# Used by the mount command

shared-buffer = { workspace = true, optional = true }
rkyv = { workspace = true, optional = true }
fuser = { version = "0.14.0", optional = true }
time01 = { package = "time", version = "0.1.45", optional = true }


# Third-party dependencies.

http.workspace = true
is-terminal = "0.4.7"
colored = "2.0"
anyhow = "1.0"
bytesize = "1.0"
cfg-if = "1.0"
tempfile = "3.6.0"
serde = { version = "1.0.147", features = ["derive"] }
dirs = "4.0"
serde_json = { version = "1.0" }
target-lexicon = { version = "0.12", features = ["std"] }
wasmer-config = { version = "0.9.0", path = "../config" }
indexmap = "1.9.2"
walkdir = "2.3.2"
regex = "1.6.0"
toml.workspace = true
url = "2.3.1"
libc.workspace = true
parking_lot = "0.12"
dialoguer = "0.11.0"
tldextract = "0.6.0"
hex = "0.4.3"
flate2 = "1.0.25"
cargo_metadata = "0.15.2"
tar = "0.4.40"
bytes = "1"
thiserror = "1.0.37"
log = "0.4.17"
semver = "1.0.14"
pathdiff = "0.2.1"
sha2 = "0.10.6"
object = "0.32.0"
wasm-coredump-builder = { version = "0.1.11", optional = true }
tracing = { version = "0.1" }
tracing-subscriber = { version = "0.3", features = [
	"env-filter",
	"fmt",
	"json",
] }
async-trait = "0.1.68"
tokio = { workspace = true, features = ["macros", "rt-multi-thread"] }
once_cell = "1.17.1"
indicatif = "0.17.5"
opener = "0.6.1"
normpath = "=1.1.1"
hyper = { workspace = true, features = ["server"] }
hyper-util = { version = "0.1.5", features = ["tokio"] }
http-body-util = "0.1.1"
futures = "0.3.29"
humantime = "2.1.0"
interfaces = { version = "0.0.9", optional = true }

uuid = { version = "1.3.0", features = ["v4"] }
time = { workspace = true, features = ["macros"] }
serde_yaml = { workspace = true }
comfy-table = "7.0.1"


# Used by tuntap and connect
futures-util = { workspace = true }
mio = { workspace = true, optional = true }
tokio-tungstenite = { version = "0.21.0", features = [
	"rustls-tls-webpki-roots",
	"stream",
], optional = true }
mac_address = { version = "1.1.5", optional = true }
#tun-tap = { version = "0.1.4", features = ["tokio"], optional = true }

clap_complete = "4.5.2"
clap_mangen = "0.2.20"
zip = { version = "2.1.3", default-features = false, features = ["deflate"] }
console = "0.15.8"
dotenvy = "0.15.7"
lzma-rs = "0.3.0"

# NOTE: Must use different features for clap because the "color" feature does not
# work on wasi due to the anstream dependency not compiling.
[target.'cfg(not(target_family = "wasm"))'.dependencies]
clap = { version = "4.4.0", features = ["derive", "env"] }
[target.'cfg(target_family = "wasm")'.dependencies]
clap = { version = "4.4.0", default-features = false, features = [
	"std",
	"help",
	"usage",
	"error-context",
	"suggestions",
	"derive",
	"env",
] }

[target.'cfg(not(any(target_arch = "riscv64", target_arch = "loongarch64")))'.dependencies]
reqwest = { workspace = true, default-features = false, features = [
	"rustls-tls",
	"json",
	"multipart",
	"gzip",
] }

[target.'cfg(any(target_arch = "riscv64", target_arch = "loongarch64"))'.dependencies]
reqwest = { workspace = true, default-features = false, features = [
	"native-tls",
	"json",
	"multipart",
] }


[build-dependencies]
chrono = { version = "0.4.38", default-features = false, features = [
	"std",
	"clock",
] }

[target.'cfg(target_os = "linux")'.dependencies]
unix_mode = "0.1.3"


[dev-dependencies]
assert_cmd = "2.0.11"
predicates = "3.0.3"
pretty_assertions.workspace = true

[target.'cfg(target_os = "windows")'.dependencies]
colored = "2.0.0"

[package.metadata.binstall]
pkg-fmt = "tgz"

[package.metadata.binstall.overrides.aarch64-apple-darwin]
pkg-url = "{ repo }/releases/download/v{ version }/wasmer-darwin-arm64.{ archive-format }"
bin-dir = "bin/{ bin }"

[package.metadata.binstall.overrides.x86_64-apple-darwin]
pkg-url = "{ repo }/releases/download/v{ version }/wasmer-darwin-amd64.{ archive-format }"
bin-dir = "bin/{ bin }"

[package.metadata.binstall.overrides.aarch64-unknown-linux-gnu]
pkg-url = "{ repo }/releases/download/v{ version }/wasmer-linux-aarch64.{ archive-format }"
bin-dir = "bin/{ bin }"

[package.metadata.binstall.overrides.riscv64gc-unknown-linux-gnu]
pkg-url = "{ repo }/releases/download/v{ version }/wasmer-linux-riscv64gc.{ archive-format }"
bin-dir = "bin/{ bin }"

[package.metadata.binstall.overrides.x86_64-unknown-linux-gnu]
pkg-url = "{ repo }/releases/download/v{ version }/wasmer-linux-amd64.{ archive-format }"
bin-dir = "bin/{ bin }"

[package.metadata.binstall.overrides.x86_64-unknown-linux-musl]
pkg-url = "{ repo }/releases/download/v{ version }/wasmer-linux-musl-amd64.{ archive-format }"
bin-dir = "bin/{ bin }"

[package.metadata.binstall.overrides.x86_64-pc-windows-msvc]
pkg-url = "{ repo }/releases/download/v{ version }/wasmer-windows-amd64.{ archive-format }"
bin-dir = "bin/{ bin }.exe"

[package.metadata.docs.rs]
rustc-args = ["--cfg", "docsrs"]<|MERGE_RESOLUTION|>--- conflicted
+++ resolved
@@ -136,17 +136,12 @@
 wasmer-types = { version = "=5.0.0-rc.1", path = "../types", features = [
 	"enable-serde",
 ] }
-<<<<<<< HEAD
-wasmer-object = { version = "=4.4.0", path = "../object", optional = true }
-virtual-fs = { version = "0.17.0", path = "../virtual-fs", default-features = false, features = [
-=======
 wasmer-registry = { version = "=5.21.0", path = "../registry", features = [
 	"build-package",
 	"clap",
 ] }
 wasmer-object = { version = "=5.0.0-rc.1", path = "../object", optional = true }
 virtual-fs = { version = "0.18.0", path = "../virtual-fs", default-features = false, features = [
->>>>>>> 02039f07
 	"host-fs",
 ] }
 virtual-net = { version = "0.10.0", path = "../virtual-net" }
