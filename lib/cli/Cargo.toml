--- conflicted
+++ resolved
@@ -102,13 +102,8 @@
 # Wasmer-owned dependencies.
 
 webc = { workspace = true }
-<<<<<<< HEAD
-wasmer-api = { version = "=0.0.24", path = "../backend-api" }
-edge-schema = { version = "0.0.3" }
-=======
 wasmer-api = { version = "=0.0.25", path = "../backend-api" }
 edge-schema.workspace = true
->>>>>>> fe3c6d04
 edge-util = { version = "=0.1.0" }
 
 # Used by the mount command
