use crate::{
    resolve_imports, InstantiationError, Resolver, RuntimeError, SerializeError, Tunables,
};
use loupe::MemoryUsage;
use std::any::Any;
use std::fs;
use std::path::Path;
use std::sync::Arc;
use wasmer_compiler::Features;
use wasmer_types::entity::{BoxedSlice, PrimaryMap};
use wasmer_types::{
    DataInitializer, FunctionIndex, LocalFunctionIndex, MemoryIndex, OwnedDataInitializer,
    SignatureIndex, TableIndex,
};
use wasmer_vm::{
<<<<<<< HEAD
    FunctionBodyPtr, InstanceAllocator, InstanceHandle, MemoryStyle, ModuleInfo, TableStyle,
    TrapInfo, VMSharedSignatureIndex, VMTrampoline,
=======
    FuncDataRegistry, FunctionBodyPtr, InstanceAllocator, InstanceHandle, MemoryStyle, ModuleInfo,
    TableStyle, VMSharedSignatureIndex, VMTrampoline,
>>>>>>> 1b0c8703
};

/// An `Artifact` is the product that the `Engine`
/// implementation produce and use.
///
/// The `Artifact` contains the compiled data for a given
/// module as well as extra information needed to run the
/// module at runtime, such as [`ModuleInfo`] and [`Features`].
pub trait Artifact: Send + Sync + Upcastable + MemoryUsage {
    /// Return a reference-counted pointer to the module
    fn module(&self) -> Arc<ModuleInfo>;

    /// Return a pointer to a module.
    fn module_ref(&self) -> &ModuleInfo;

    /// Gets a mutable reference to the info.
    ///
    /// Note: this will return `None` if the module is already instantiated.
    fn module_mut(&mut self) -> Option<&mut ModuleInfo>;

    /// Register thie `Artifact` stack frame information into the global scope.
    ///
    /// This is required to ensure that any traps can be properly symbolicated.
    fn register_frame_info(&self);

    /// Returns the features for this Artifact
    fn features(&self) -> &Features;

    /// Returns the memory styles associated with this `Artifact`.
    fn memory_styles(&self) -> &PrimaryMap<MemoryIndex, MemoryStyle>;

    /// Returns the table plans associated with this `Artifact`.
    fn table_styles(&self) -> &PrimaryMap<TableIndex, TableStyle>;

    /// Returns data initializers to pass to `InstanceHandle::initialize`
    fn data_initializers(&self) -> &[OwnedDataInitializer];

    /// Returns the functions allocated in memory or this `Artifact`
    /// ready to be run.
    fn finished_functions(&self) -> &BoxedSlice<LocalFunctionIndex, FunctionBodyPtr>;

    /// Returns the function call trampolines allocated in memory of this
    /// `Artifact`, ready to be run.
    fn finished_function_call_trampolines(&self) -> &BoxedSlice<SignatureIndex, VMTrampoline>;

    /// Returns the dynamic function trampolines allocated in memory
    /// of this `Artifact`, ready to be run.
    fn finished_dynamic_function_trampolines(&self) -> &BoxedSlice<FunctionIndex, FunctionBodyPtr>;

    /// Returns the associated VM signatures for this `Artifact`.
    fn signatures(&self) -> &BoxedSlice<SignatureIndex, VMSharedSignatureIndex>;

    /// Get the func data registry
    fn func_data_registry(&self) -> &FuncDataRegistry;

    /// Serializes an artifact into bytes
    fn serialize(&self) -> Result<Vec<u8>, SerializeError>;

    /// Serializes an artifact into a file path
    fn serialize_to_file(&self, path: &Path) -> Result<(), SerializeError> {
        let serialized = self.serialize()?;
        fs::write(&path, serialized)?;
        Ok(())
    }

    /// Do preinstantiation logic that is executed before instantiating
    fn preinstantiate(&self) -> Result<(), InstantiationError> {
        Ok(())
    }

    /// Crate an `Instance` from this `Artifact`.
    ///
    /// # Safety
    ///
    /// See [`InstanceHandle::new`].
    unsafe fn instantiate(
        &self,
        tunables: &dyn Tunables,
        resolver: &dyn Resolver,
        host_state: Box<dyn Any>,
    ) -> Result<InstanceHandle, InstantiationError> {
        self.preinstantiate()?;

        let module = self.module();
        let (imports, import_function_envs) = {
            let mut imports = resolve_imports(
                &module,
                resolver,
                &self.finished_dynamic_function_trampolines(),
                self.memory_styles(),
                self.table_styles(),
            )
            .map_err(InstantiationError::Link)?;

            // Get the `WasmerEnv::init_with_instance` function pointers and the pointers
            // to the envs to call it on.
            let import_function_envs = imports.get_imported_function_envs();

            (imports, import_function_envs)
        };

        // Get pointers to where metadata about local memories should live in VM memory.
        // Get pointers to where metadata about local tables should live in VM memory.

        let (allocator, memory_definition_locations, table_definition_locations) =
            InstanceAllocator::new(&*module);
        let finished_memories = tunables
            .create_memories(&module, self.memory_styles(), &memory_definition_locations)
            .map_err(InstantiationError::Link)?
            .into_boxed_slice();
        let finished_tables = tunables
            .create_tables(&module, self.table_styles(), &table_definition_locations)
            .map_err(InstantiationError::Link)?
            .into_boxed_slice();
        let finished_globals = tunables
            .create_globals(&module)
            .map_err(InstantiationError::Link)?
            .into_boxed_slice();

        self.register_frame_info();

        let handle = InstanceHandle::new(
            allocator,
            module,
            self.finished_functions().clone(),
            self.finished_function_call_trampolines().clone(),
            finished_memories,
            finished_tables,
            finished_globals,
            imports,
            self.signatures().clone(),
            self.func_data_registry(),
            host_state,
            import_function_envs,
        )
        .map_err(|trap| InstantiationError::Start(RuntimeError::from_trap(trap)))?;
        Ok(handle)
    }

    /// Finishes the instantiation of a just created `InstanceHandle`.
    ///
    /// # Safety
    ///
    /// See [`InstanceHandle::finish_instantiation`].
    unsafe fn finish_instantiation(
        &self,
        trap_info: &dyn TrapInfo,
        handle: &InstanceHandle,
    ) -> Result<(), InstantiationError> {
        let data_initializers = self
            .data_initializers()
            .iter()
            .map(|init| DataInitializer {
                location: init.location.clone(),
                data: &*init.data,
            })
            .collect::<Vec<_>>();
        handle
            .finish_instantiation(trap_info, &data_initializers)
            .map_err(|trap| InstantiationError::Start(RuntimeError::from_trap(trap)))
    }
}

// Implementation of `Upcastable` taken from https://users.rust-lang.org/t/why-does-downcasting-not-work-for-subtraits/33286/7 .
/// Trait needed to get downcasting from `WasiFile` to work.
pub trait Upcastable {
    fn upcast_any_ref(&'_ self) -> &'_ dyn Any;
    fn upcast_any_mut(&'_ mut self) -> &'_ mut dyn Any;
    fn upcast_any_box(self: Box<Self>) -> Box<dyn Any>;
}

impl<T: Any + Send + Sync + 'static> Upcastable for T {
    #[inline]
    fn upcast_any_ref(&'_ self) -> &'_ dyn Any {
        self
    }
    #[inline]
    fn upcast_any_mut(&'_ mut self) -> &'_ mut dyn Any {
        self
    }
    #[inline]
    fn upcast_any_box(self: Box<Self>) -> Box<dyn Any> {
        self
    }
}

impl dyn Artifact + 'static {
    /// Try to downcast the artifact into a given type.
    #[inline]
    pub fn downcast_ref<T: 'static>(&'_ self) -> Option<&'_ T> {
        self.upcast_any_ref().downcast_ref::<T>()
    }

    /// Try to downcast the artifact into a given type mutably.
    #[inline]
    pub fn downcast_mut<T: 'static>(&'_ mut self) -> Option<&'_ mut T> {
        self.upcast_any_mut().downcast_mut::<T>()
    }
}<|MERGE_RESOLUTION|>--- conflicted
+++ resolved
@@ -13,13 +13,8 @@
     SignatureIndex, TableIndex,
 };
 use wasmer_vm::{
-<<<<<<< HEAD
-    FunctionBodyPtr, InstanceAllocator, InstanceHandle, MemoryStyle, ModuleInfo, TableStyle,
-    TrapInfo, VMSharedSignatureIndex, VMTrampoline,
-=======
     FuncDataRegistry, FunctionBodyPtr, InstanceAllocator, InstanceHandle, MemoryStyle, ModuleInfo,
-    TableStyle, VMSharedSignatureIndex, VMTrampoline,
->>>>>>> 1b0c8703
+    TrapInfo, TableStyle, VMSharedSignatureIndex, VMTrampoline,
 };
 
 /// An `Artifact` is the product that the `Engine`
