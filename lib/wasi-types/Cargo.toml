--- conflicted
+++ resolved
@@ -13,24 +13,15 @@
 # See more keys and their definitions at https://doc.rust-lang.org/cargo/reference/manifest.html
 
 [dependencies]
-<<<<<<< HEAD
 wasmer = { default-features = false, path = "../api", version = "3.0.0-beta" }
-wasmer-types = { path = "../types", version = "=3.0.2" }
-wasmer-derive = { path = "../derive", version = "=3.0.2" }
+wasmer-types = { path = "../types", version = "=3.1.0" }
+wasmer-derive = { path = "../derive", version = "=3.1.0" }
 
 wai-bindgen-gen-rust = "0.2.1"
 wai-bindgen-rust = { version = "0.2.1", default-features = false, features = ["macros"] }
 wai-bindgen-gen-rust-wasm = "0.2.1"
 wai-bindgen-gen-core = "0.2.1"
 wai-parser = "0.2.1"
-=======
-wit-bindgen-rust = { package = "wasmer-wit-bindgen-rust", version = "0.1.1" }
-wit-bindgen-rust-wasm = { package = "wasmer-wit-bindgen-gen-rust-wasm", version = "0.1.1" }
-wit-bindgen-core = { package = "wasmer-wit-bindgen-gen-core", version = "0.1.1" }
-wit-parser = { package = "wasmer-wit-parser", version = "0.1.1" }
-wasmer-types = { path = "../types", version = "=3.1.0" }
-wasmer-derive = { path = "../derive", version = "=3.1.0" }
->>>>>>> 87bc54c9
 serde = { version = "1.0", features = ["derive"], optional = true }
 byteorder = "1.3"
 time = "0.2"
