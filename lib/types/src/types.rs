use crate::indexes::{FunctionIndex, GlobalIndex};
use crate::lib::std::borrow::ToOwned;
use crate::lib::std::fmt;
use crate::lib::std::format;
use crate::lib::std::string::{String, ToString};
use crate::lib::std::vec::Vec;
use crate::units::Pages;

use rkyv::{Archive, Deserialize as RkyvDeserialize, Serialize as RkyvSerialize};
#[cfg(feature = "enable-serde")]
use serde::{Deserialize, Serialize};

// Type Representations

// Value Types

/// A list of all possible value types in WebAssembly.
#[derive(Copy, Debug, Clone, Eq, PartialEq, Hash)]
#[cfg_attr(feature = "enable-serde", derive(Serialize, Deserialize))]
<<<<<<< HEAD
#[derive(RkyvSerialize, RkyvDeserialize, Archive)]
#[rkyv(derive(Debug), compare(PartialEq))]
=======
#[cfg_attr(feature = "artifact-size", derive(loupe::MemoryUsage))]
#[derive(RkyvSerialize, RkyvDeserialize, Archive, rkyv::CheckBytes)]
#[archive(as = "Self")]
>>>>>>> 8fccddd0
#[repr(u8)]
pub enum Type {
    /// Signed 32 bit integer.
    I32,
    /// Signed 64 bit integer.
    I64,
    /// Floating point 32 bit integer.
    F32,
    /// Floating point 64 bit integer.
    F64,
    /// A 128 bit number.
    V128,
    /// A reference to opaque data in the Wasm instance.
    ExternRef, /* = 128 */
    /// A reference to a Wasm function.
    FuncRef,
}

impl Type {
    /// Returns true if `Type` matches any of the numeric types. (e.g. `I32`,
    /// `I64`, `F32`, `F64`, `V128`).
    pub fn is_num(self) -> bool {
        matches!(
            self,
            Self::I32 | Self::I64 | Self::F32 | Self::F64 | Self::V128
        )
    }

    /// Returns true if `Type` matches either of the reference types.
    pub fn is_ref(self) -> bool {
        matches!(self, Self::ExternRef | Self::FuncRef)
    }
}

impl fmt::Display for Type {
    fn fmt(&self, f: &mut fmt::Formatter) -> fmt::Result {
        write!(f, "{:?}", self)
    }
}

/// The WebAssembly V128 type
#[derive(Copy, Clone, Debug, Eq, PartialEq, Hash)]
#[cfg_attr(feature = "enable-serde", derive(Serialize, Deserialize))]
#[derive(RkyvSerialize, RkyvDeserialize, Archive)]
#[rkyv(derive(Debug), compare(PartialEq))]
pub struct V128(pub(crate) [u8; 16]);

#[cfg(feature = "artifact-size")]
impl loupe::MemoryUsage for V128 {
    fn size_of_val(&self, _tracker: &mut dyn loupe::MemoryUsageTracker) -> usize {
        16 * 8
    }
}

impl V128 {
    /// Get the bytes corresponding to the V128 value
    pub fn bytes(&self) -> &[u8; 16] {
        &self.0
    }
    /// Iterate over the bytes in the constant.
    pub fn iter(&self) -> impl Iterator<Item = &u8> {
        self.0.iter()
    }

    /// Convert the immediate into a vector.
    pub fn to_vec(self) -> Vec<u8> {
        self.0.to_vec()
    }

    /// Convert the immediate into a slice.
    pub fn as_slice(&self) -> &[u8] {
        &self.0[..]
    }
}

impl From<[u8; 16]> for V128 {
    fn from(array: [u8; 16]) -> Self {
        Self(array)
    }
}

impl From<&[u8]> for V128 {
    fn from(slice: &[u8]) -> Self {
        assert_eq!(slice.len(), 16);
        let mut buffer = [0; 16];
        buffer.copy_from_slice(slice);
        Self(buffer)
    }
}

// External Types

/// A list of all possible types which can be externally referenced from a
/// WebAssembly module.
///
/// This list can be found in [`ImportType`] or [`ExportType`], so these types
/// can either be imported or exported.
#[derive(Debug, Clone, PartialEq, Eq, Hash)]
#[cfg_attr(feature = "enable-serde", derive(Serialize, Deserialize))]
pub enum ExternType {
    /// This external type is the type of a WebAssembly function.
    Function(FunctionType),
    /// This external type is the type of a WebAssembly global.
    Global(GlobalType),
    /// This external type is the type of a WebAssembly table.
    Table(TableType),
    /// This external type is the type of a WebAssembly memory.
    Memory(MemoryType),
}

fn is_global_compatible(exported: GlobalType, imported: GlobalType) -> bool {
    let GlobalType {
        ty: exported_ty,
        mutability: exported_mutability,
    } = exported;
    let GlobalType {
        ty: imported_ty,
        mutability: imported_mutability,
    } = imported;

    exported_ty == imported_ty && imported_mutability == exported_mutability
}

fn is_table_element_type_compatible(exported_type: Type, imported_type: Type) -> bool {
    match exported_type {
        Type::FuncRef => true,
        _ => imported_type == exported_type,
    }
}

fn is_table_compatible(
    exported: &TableType,
    imported: &TableType,
    imported_runtime_size: Option<u32>,
) -> bool {
    let TableType {
        ty: exported_ty,
        minimum: exported_minimum,
        maximum: exported_maximum,
    } = exported;
    let TableType {
        ty: imported_ty,
        minimum: imported_minimum,
        maximum: imported_maximum,
    } = imported;

    is_table_element_type_compatible(*exported_ty, *imported_ty)
        && *imported_minimum <= imported_runtime_size.unwrap_or(*exported_minimum)
        && (imported_maximum.is_none()
            || (!exported_maximum.is_none()
                && imported_maximum.unwrap() >= exported_maximum.unwrap()))
}

fn is_memory_compatible(
    exported: &MemoryType,
    imported: &MemoryType,
    imported_runtime_size: Option<u32>,
) -> bool {
    let MemoryType {
        minimum: exported_minimum,
        maximum: exported_maximum,
        shared: exported_shared,
    } = exported;
    let MemoryType {
        minimum: imported_minimum,
        maximum: imported_maximum,
        shared: imported_shared,
    } = imported;

    imported_minimum.0 <= imported_runtime_size.unwrap_or(exported_minimum.0)
        && (imported_maximum.is_none()
            || (!exported_maximum.is_none()
                && imported_maximum.unwrap() >= exported_maximum.unwrap()))
        && exported_shared == imported_shared
}

macro_rules! accessors {
    ($(($variant:ident($ty:ty) $get:ident $unwrap:ident))*) => ($(
        /// Attempt to return the underlying type of this external type,
        /// returning `None` if it is a different type.
        pub fn $get(&self) -> Option<&$ty> {
            if let Self::$variant(e) = self {
                Some(e)
            } else {
                None
            }
        }

        /// Returns the underlying descriptor of this [`ExternType`], panicking
        /// if it is a different type.
        ///
        /// # Panics
        ///
        /// Panics if `self` is not of the right type.
        pub fn $unwrap(&self) -> &$ty {
            self.$get().expect(concat!("expected ", stringify!($ty)))
        }
    )*)
}

impl ExternType {
    accessors! {
        (Function(FunctionType) func unwrap_func)
        (Global(GlobalType) global unwrap_global)
        (Table(TableType) table unwrap_table)
        (Memory(MemoryType) memory unwrap_memory)
    }
    /// Check if two externs are compatible
    pub fn is_compatible_with(&self, other: &Self, runtime_size: Option<u32>) -> bool {
        match (self, other) {
            (Self::Function(a), Self::Function(b)) => a == b,
            (Self::Global(a), Self::Global(b)) => is_global_compatible(*a, *b),
            (Self::Table(a), Self::Table(b)) => is_table_compatible(a, b, runtime_size),
            (Self::Memory(a), Self::Memory(b)) => is_memory_compatible(a, b, runtime_size),
            // The rest of possibilities, are not compatible
            _ => false,
        }
    }
}

// TODO: `shrink_to_fit` these or change it to `Box<[Type]>` if not using
// Cow or something else
/// The signature of a function that is either implemented
/// in a Wasm module or exposed to Wasm by the host.
///
/// WebAssembly functions can have 0 or more parameters and results.
#[derive(Debug, Clone, PartialEq, Eq, Hash)]
#[cfg_attr(feature = "enable-serde", derive(Serialize, Deserialize))]
#[cfg_attr(feature = "artifact-size", derive(loupe::MemoryUsage))]
#[derive(RkyvSerialize, RkyvDeserialize, Archive)]
#[rkyv(derive(Debug))]
pub struct FunctionType {
    /// The parameters of the function
    params: Box<[Type]>,
    /// The return values of the function
    results: Box<[Type]>,
}

impl FunctionType {
    /// Creates a new Function Type with the given parameter and return types.
    pub fn new<Params, Returns>(params: Params, returns: Returns) -> Self
    where
        Params: Into<Box<[Type]>>,
        Returns: Into<Box<[Type]>>,
    {
        Self {
            params: params.into(),
            results: returns.into(),
        }
    }

    /// Parameter types.
    pub fn params(&self) -> &[Type] {
        &self.params
    }

    /// Return types.
    pub fn results(&self) -> &[Type] {
        &self.results
    }
}

impl fmt::Display for FunctionType {
    fn fmt(&self, f: &mut fmt::Formatter) -> fmt::Result {
        let params = self
            .params
            .iter()
            .map(|p| format!("{:?}", p))
            .collect::<Vec<_>>()
            .join(", ");
        let results = self
            .results
            .iter()
            .map(|p| format!("{:?}", p))
            .collect::<Vec<_>>()
            .join(", ");
        write!(f, "[{}] -> [{}]", params, results)
    }
}

// Macro needed until https://rust-lang.github.io/rfcs/2000-const-generics.html is stable.
// See https://users.rust-lang.org/t/how-to-implement-trait-for-fixed-size-array-of-any-size/31494
macro_rules! implement_from_pair_to_functiontype {
    ($($N:literal,$M:literal)+) => {
        $(
            impl From<([Type; $N], [Type; $M])> for FunctionType {
                fn from(pair: ([Type; $N], [Type; $M])) -> Self {
                    Self::new(pair.0, pair.1)
                }
            }
        )+
    }
}

implement_from_pair_to_functiontype! {
    0,0 0,1 0,2 0,3 0,4 0,5 0,6 0,7 0,8 0,9
    1,0 1,1 1,2 1,3 1,4 1,5 1,6 1,7 1,8 1,9
    2,0 2,1 2,2 2,3 2,4 2,5 2,6 2,7 2,8 2,9
    3,0 3,1 3,2 3,3 3,4 3,5 3,6 3,7 3,8 3,9
    4,0 4,1 4,2 4,3 4,4 4,5 4,6 4,7 4,8 4,9
    5,0 5,1 5,2 5,3 5,4 5,5 5,6 5,7 5,8 5,9
    6,0 6,1 6,2 6,3 6,4 6,5 6,6 6,7 6,8 6,9
    7,0 7,1 7,2 7,3 7,4 7,5 7,6 7,7 7,8 7,9
    8,0 8,1 8,2 8,3 8,4 8,5 8,6 8,7 8,8 8,9
    9,0 9,1 9,2 9,3 9,4 9,5 9,6 9,7 9,8 9,9
}

impl From<&Self> for FunctionType {
    fn from(as_ref: &Self) -> Self {
        as_ref.clone()
    }
}

/// Indicator of whether a global is mutable or not
<<<<<<< HEAD
#[derive(Debug, Clone, Copy, PartialEq, Eq, Hash, RkyvSerialize, RkyvDeserialize, Archive)]
=======
#[derive(Debug, Clone, Copy, PartialEq, Eq, Hash, CheckBytes)]
#[cfg_attr(feature = "artifact-size", derive(loupe::MemoryUsage))]
>>>>>>> 8fccddd0
#[cfg_attr(feature = "enable-serde", derive(Serialize, Deserialize))]
#[rkyv(derive(Debug), compare(PartialOrd, PartialEq))]
#[repr(u8)]
pub enum Mutability {
    /// The global is constant and its value does not change
    Const,
    /// The value of the global can change over time
    Var,
}

impl Mutability {
    /// Returns a boolean indicating if the enum is set to mutable.
    pub fn is_mutable(self) -> bool {
        self.into()
    }
}

impl From<bool> for Mutability {
    fn from(value: bool) -> Self {
        if value {
            Self::Var
        } else {
            Self::Const
        }
    }
}

impl From<Mutability> for bool {
    fn from(value: Mutability) -> Self {
        match value {
            Mutability::Var => true,
            Mutability::Const => false,
        }
    }
}

/// WebAssembly global.
#[derive(Debug, Clone, Copy, PartialEq, Eq, Hash, RkyvSerialize, RkyvDeserialize, Archive)]
#[cfg_attr(feature = "enable-serde", derive(Serialize, Deserialize))]
<<<<<<< HEAD
#[rkyv(derive(Debug), compare(PartialEq))]
=======
#[cfg_attr(feature = "artifact-size", derive(loupe::MemoryUsage))]
#[derive(RkyvSerialize, RkyvDeserialize, Archive)]
#[archive(as = "Self")]
>>>>>>> 8fccddd0
pub struct GlobalType {
    /// The type of the value stored in the global.
    pub ty: Type,
    /// A flag indicating whether the value may change at runtime.
    pub mutability: Mutability,
}

// Global Types

/// A WebAssembly global descriptor.
///
/// This type describes an instance of a global in a WebAssembly
/// module. Globals are local to an `Instance` and are either
/// immutable or mutable.
impl GlobalType {
    /// Create a new Global variable
    /// # Usage:
    /// ```
    /// use wasmer_types::{GlobalType, Type, Mutability};
    ///
    /// // An I32 constant global
    /// let global = GlobalType::new(Type::I32, Mutability::Const);
    /// // An I64 mutable global
    /// let global = GlobalType::new(Type::I64, Mutability::Var);
    /// ```
    pub fn new(ty: Type, mutability: Mutability) -> Self {
        Self { ty, mutability }
    }
}

impl fmt::Display for GlobalType {
    fn fmt(&self, f: &mut fmt::Formatter) -> fmt::Result {
        let mutability = match self.mutability {
            Mutability::Const => "constant",
            Mutability::Var => "mutable",
        };
        write!(f, "{} ({})", self.ty, mutability)
    }
}

/// Globals are initialized via the `const` operators or by referring to another import.
#[derive(Debug, Clone, Copy, PartialEq, RkyvSerialize, RkyvDeserialize, Archive)]
#[cfg_attr(feature = "enable-serde", derive(Serialize, Deserialize))]
<<<<<<< HEAD
#[rkyv(derive(Debug), compare(PartialEq))]
=======
#[cfg_attr(feature = "artifact-size", derive(loupe::MemoryUsage))]
#[derive(RkyvSerialize, RkyvDeserialize, Archive, rkyv::CheckBytes)]
#[archive(as = "Self")]
>>>>>>> 8fccddd0
#[repr(u8)]
pub enum GlobalInit {
    /// An `i32.const`.
    I32Const(i32),
    /// An `i64.const`.
    I64Const(i64),
    /// An `f32.const`.
    F32Const(f32),
    /// An `f64.const`.
    F64Const(f64),
    /// A `v128.const`.
    V128Const(V128),
    /// A `global.get` of another global.
    GetGlobal(GlobalIndex),
    // TODO(reftypes): `ref.null func` and `ref.null extern` seem to be 2 different
    // things: we need to handle both. Perhaps this handled in context by the
    // global knowing its own type?
    /// A `ref.null`.
    RefNullConst,
    /// A `ref.func <index>`.
    RefFunc(FunctionIndex),
}

// Table Types

/// A descriptor for a table in a WebAssembly module.
///
/// Tables are contiguous chunks of a specific element, typically a `funcref` or
/// an `externref`. The most common use for tables is a function table through
/// which `call_indirect` can invoke other functions.
#[derive(Debug, Clone, Copy, PartialEq, Eq, Hash)]
#[cfg_attr(feature = "enable-serde", derive(Serialize, Deserialize))]
#[cfg_attr(feature = "artifact-size", derive(loupe::MemoryUsage))]
#[derive(RkyvSerialize, RkyvDeserialize, Archive)]
#[rkyv(derive(Debug))]
pub struct TableType {
    /// The type of data stored in elements of the table.
    pub ty: Type,
    /// The minimum number of elements in the table.
    pub minimum: u32,
    /// The maximum number of elements in the table.
    pub maximum: Option<u32>,
}

impl TableType {
    /// Creates a new table descriptor which will contain the specified
    /// `element` and have the `limits` applied to its length.
    pub fn new(ty: Type, minimum: u32, maximum: Option<u32>) -> Self {
        Self {
            ty,
            minimum,
            maximum,
        }
    }
}

impl fmt::Display for TableType {
    fn fmt(&self, f: &mut fmt::Formatter) -> fmt::Result {
        if let Some(maximum) = self.maximum {
            write!(f, "{} ({}..{})", self.ty, self.minimum, maximum)
        } else {
            write!(f, "{} ({}..)", self.ty, self.minimum)
        }
    }
}

// Memory Types

/// A descriptor for a WebAssembly memory type.
///
/// Memories are described in units of pages (64KB) and represent contiguous
/// chunks of addressable memory.
#[derive(Debug, Clone, Copy, PartialEq, Eq, Hash)]
#[cfg_attr(feature = "enable-serde", derive(Serialize, Deserialize))]
#[cfg_attr(feature = "artifact-size", derive(loupe::MemoryUsage))]
#[derive(RkyvSerialize, RkyvDeserialize, Archive)]
#[rkyv(derive(Debug))]
pub struct MemoryType {
    /// The minimum number of pages in the memory.
    pub minimum: Pages,
    /// The maximum number of pages in the memory.
    pub maximum: Option<Pages>,
    /// Whether the memory may be shared between multiple threads.
    pub shared: bool,
}

impl MemoryType {
    /// Creates a new descriptor for a WebAssembly memory given the specified
    /// limits of the memory.
    pub fn new<IntoPages>(minimum: IntoPages, maximum: Option<IntoPages>, shared: bool) -> Self
    where
        IntoPages: Into<Pages>,
    {
        Self {
            minimum: minimum.into(),
            maximum: maximum.map(Into::into),
            shared,
        }
    }
}

impl fmt::Display for MemoryType {
    fn fmt(&self, f: &mut fmt::Formatter) -> fmt::Result {
        let shared = if self.shared { "shared" } else { "not shared" };
        if let Some(maximum) = self.maximum {
            write!(f, "{} ({:?}..{:?})", shared, self.minimum, maximum)
        } else {
            write!(f, "{} ({:?}..)", shared, self.minimum)
        }
    }
}

// Import Types

/// A descriptor for an imported value into a wasm module.
///
/// This type is primarily accessed from the `Module::imports`
/// API. Each `ImportType` describes an import into the wasm module
/// with the module/name that it's imported from as well as the type
/// of item that's being imported.
#[derive(Debug, Clone, PartialEq, Eq, Hash)]
#[cfg_attr(feature = "enable-serde", derive(Serialize, Deserialize))]
pub struct ImportType<T = ExternType> {
    module: String,
    name: String,
    ty: T,
}

impl<T> ImportType<T> {
    /// Creates a new import descriptor which comes from `module` and `name` and
    /// is of type `ty`.
    pub fn new(module: &str, name: &str, ty: T) -> Self {
        Self {
            module: module.to_owned(),
            name: name.to_owned(),
            ty,
        }
    }

    /// Returns the module name that this import is expected to come from.
    pub fn module(&self) -> &str {
        &self.module
    }

    /// Returns the field name of the module that this import is expected to
    /// come from.
    pub fn name(&self) -> &str {
        &self.name
    }

    /// Returns the expected type of this import.
    pub fn ty(&self) -> &T {
        &self.ty
    }
}

// Export Types

/// A descriptor for an exported WebAssembly value.
///
/// This type is primarily accessed from the `Module::exports`
/// accessor and describes what names are exported from a wasm module
/// and the type of the item that is exported.
///
/// The `<T>` refefers to `ExternType`, however it can also refer to use
/// `MemoryType`, `TableType`, `FunctionType` and `GlobalType` for ease of
/// use.
#[derive(Debug, Clone, PartialEq, Eq, Hash)]
#[cfg_attr(feature = "enable-serde", derive(Serialize, Deserialize))]
pub struct ExportType<T = ExternType> {
    name: String,
    ty: T,
}

impl<T> ExportType<T> {
    /// Creates a new export which is exported with the given `name` and has the
    /// given `ty`.
    pub fn new(name: &str, ty: T) -> Self {
        Self {
            name: name.to_string(),
            ty,
        }
    }

    /// Returns the name by which this export is known by.
    pub fn name(&self) -> &str {
        &self.name
    }

    /// Returns the type of this export.
    pub fn ty(&self) -> &T {
        &self.ty
    }
}

#[cfg(test)]
mod tests {
    use super::*;

    const VOID_TO_VOID: ([Type; 0], [Type; 0]) = ([], []);
    const I32_I32_TO_VOID: ([Type; 2], [Type; 0]) = ([Type::I32, Type::I32], []);
    const V128_I64_TO_I32: ([Type; 2], [Type; 1]) = ([Type::V128, Type::I64], [Type::I32]);
    const NINE_V128_TO_NINE_I32: ([Type; 9], [Type; 9]) = ([Type::V128; 9], [Type::I32; 9]);

    #[test]
    fn convert_tuple_to_functiontype() {
        let ty: FunctionType = VOID_TO_VOID.into();
        assert_eq!(ty.params().len(), 0);
        assert_eq!(ty.results().len(), 0);

        let ty: FunctionType = I32_I32_TO_VOID.into();
        assert_eq!(ty.params().len(), 2);
        assert_eq!(ty.params()[0], Type::I32);
        assert_eq!(ty.params()[1], Type::I32);
        assert_eq!(ty.results().len(), 0);

        let ty: FunctionType = V128_I64_TO_I32.into();
        assert_eq!(ty.params().len(), 2);
        assert_eq!(ty.params()[0], Type::V128);
        assert_eq!(ty.params()[1], Type::I64);
        assert_eq!(ty.results().len(), 1);
        assert_eq!(ty.results()[0], Type::I32);

        let ty: FunctionType = NINE_V128_TO_NINE_I32.into();
        assert_eq!(ty.params().len(), 9);
        assert_eq!(ty.results().len(), 9);
    }
}<|MERGE_RESOLUTION|>--- conflicted
+++ resolved
@@ -17,14 +17,9 @@
 /// A list of all possible value types in WebAssembly.
 #[derive(Copy, Debug, Clone, Eq, PartialEq, Hash)]
 #[cfg_attr(feature = "enable-serde", derive(Serialize, Deserialize))]
-<<<<<<< HEAD
+#[cfg_attr(feature = "artifact-size", derive(loupe::MemoryUsage))]
 #[derive(RkyvSerialize, RkyvDeserialize, Archive)]
 #[rkyv(derive(Debug), compare(PartialEq))]
-=======
-#[cfg_attr(feature = "artifact-size", derive(loupe::MemoryUsage))]
-#[derive(RkyvSerialize, RkyvDeserialize, Archive, rkyv::CheckBytes)]
-#[archive(as = "Self")]
->>>>>>> 8fccddd0
 #[repr(u8)]
 pub enum Type {
     /// Signed 32 bit integer.
@@ -339,12 +334,8 @@
 }
 
 /// Indicator of whether a global is mutable or not
-<<<<<<< HEAD
 #[derive(Debug, Clone, Copy, PartialEq, Eq, Hash, RkyvSerialize, RkyvDeserialize, Archive)]
-=======
-#[derive(Debug, Clone, Copy, PartialEq, Eq, Hash, CheckBytes)]
 #[cfg_attr(feature = "artifact-size", derive(loupe::MemoryUsage))]
->>>>>>> 8fccddd0
 #[cfg_attr(feature = "enable-serde", derive(Serialize, Deserialize))]
 #[rkyv(derive(Debug), compare(PartialOrd, PartialEq))]
 #[repr(u8)]
@@ -384,13 +375,8 @@
 /// WebAssembly global.
 #[derive(Debug, Clone, Copy, PartialEq, Eq, Hash, RkyvSerialize, RkyvDeserialize, Archive)]
 #[cfg_attr(feature = "enable-serde", derive(Serialize, Deserialize))]
-<<<<<<< HEAD
+#[cfg_attr(feature = "artifact-size", derive(loupe::MemoryUsage))]
 #[rkyv(derive(Debug), compare(PartialEq))]
-=======
-#[cfg_attr(feature = "artifact-size", derive(loupe::MemoryUsage))]
-#[derive(RkyvSerialize, RkyvDeserialize, Archive)]
-#[archive(as = "Self")]
->>>>>>> 8fccddd0
 pub struct GlobalType {
     /// The type of the value stored in the global.
     pub ty: Type,
@@ -434,13 +420,8 @@
 /// Globals are initialized via the `const` operators or by referring to another import.
 #[derive(Debug, Clone, Copy, PartialEq, RkyvSerialize, RkyvDeserialize, Archive)]
 #[cfg_attr(feature = "enable-serde", derive(Serialize, Deserialize))]
-<<<<<<< HEAD
+#[cfg_attr(feature = "artifact-size", derive(loupe::MemoryUsage))]
 #[rkyv(derive(Debug), compare(PartialEq))]
-=======
-#[cfg_attr(feature = "artifact-size", derive(loupe::MemoryUsage))]
-#[derive(RkyvSerialize, RkyvDeserialize, Archive, rkyv::CheckBytes)]
-#[archive(as = "Self")]
->>>>>>> 8fccddd0
 #[repr(u8)]
 pub enum GlobalInit {
     /// An `i32.const`.
