--- conflicted
+++ resolved
@@ -207,7 +207,6 @@
 
         if let Err(err) = call_ret {
             match err.downcast::<WasiError>() {
-<<<<<<< HEAD
                 Ok(WasiError::Exit(code)) => {
                     if code.is_success() {
                         Ok(Errno::Success)
@@ -216,10 +215,6 @@
                         Ok(Errno::Noexec)
                     }
                 }
-=======
-                Ok(WasiError::Exit(code)) if code.is_success() => Ok(Errno::Success),
-                Ok(err @ WasiError::Exit(_)) => Err(err.into()),
->>>>>>> dcc9cc1f
                 Ok(WasiError::DeepSleep(deep)) => {
                     // Create the callback that will be invoked when the thread respawns after a deep sleep
                     let rewind = deep.rewind;
