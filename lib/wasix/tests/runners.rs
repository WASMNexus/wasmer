--- conflicted
+++ resolved
@@ -15,12 +15,8 @@
     runners::Runner,
     runtime::{
         module_cache::{FileSystemCache, ModuleCache, SharedCache},
-<<<<<<< HEAD
-        task_manager::tokio::TokioTaskManager, package_loader::BuiltinPackageLoader,
-=======
         package_loader::BuiltinPackageLoader,
         task_manager::tokio::TokioTaskManager,
->>>>>>> 6ccf29df
     },
     PluggableRuntime, Runtime,
 };
