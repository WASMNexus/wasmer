[package]
name = "wasmer-wasix"
version = "0.28.0"
description = "WASI and WASIX implementation library for Wasmer WebAssembly runtime"
categories = ["wasm", "os"]
keywords = ["wasm", "webassembly", "wasi", "sandbox", "ABI"]
readme = "README.md"
authors.workspace = true
edition.workspace = true
homepage.workspace = true
license.workspace = true
repository.workspace = true
rust-version.workspace = true

[dependencies]
wasmer-wasix-types = { path = "../wasi-types", version = "0.28.0", features = [ "enable-serde" ] }
wasmer-types = { path = "../types", version = "=4.4.0", default-features = false }
wasmer = { path = "../api", version = "=4.4.0", default-features = false, features = ["wat", "js-serializable-module"] }
virtual-mio  = { path = "../virtual-io", version = "0.4.0", default-features = false }
virtual-fs = { path = "../virtual-fs", version = "0.17.0", default-features = false, features = ["webc-fs"] }
virtual-net = { path = "../virtual-net", version = "0.9.0", default-features = false, features = ["rkyv"] }
wasmer-journal = { path = "../journal", version = "0.10.0", default-features = false }
wasmer-emscripten = { path = "../emscripten", version = "=4.4.0", optional = true }
wasmer-config = { version = "0.9.0", path = "../config" }

http.workspace = true
dashmap.workspace = true
base64.workspace = true
webc.workspace = true
serde_yaml.workspace = true
rkyv.workspace = true
shared-buffer.workspace = true
hyper = { workspace = true, features = ["server"], optional = true }

xxhash-rust = { version = "0.8.8", features = ["xxh64"] }
rusty_pool = { version = "0.7.0", optional = true }
cfg-if = "1.0"
thiserror = "1"
tracing = { version = "0.1.37" }
getrandom = "0.2"
typetag = { version = "0.1", optional = true }
serde = { version = "1.0", default-features = false, features = ["derive"] }
bincode = { version = "1.3" }
chrono = { version = "^0.4.31", default-features = false, features = [ "wasmbind", "std", "clock" ], optional = true }
derivative = { version = "^2" }
bytes = "1"
anyhow = { version = "1.0.66" }
lazy_static = "1.4"
sha2 = { version = "0.10" }
waker-fn = { version = "1.1" }
cooked-waker = "^5"
rand = "0.8"
tokio = { workspace = true, features = [
    "sync",
    "macros",
    "time",
    "rt",
], default-features = false }
tokio-stream = { version = "0.1", features = [ "sync" ] }
futures = { version = "0.3" }
# used by feature='os'
async-trait = { version = "^0.1" }
urlencoding = { version = "^2" }
serde_derive = { version = "^1" }
serde_json = { version = "^1" }
weezl = { version = "^0.1" }
hex = { version = "^0.4" }
linked_hash_set = { version = "0.1" }
heapless = "0.7.16"
once_cell = "1.17.0"
pin-project = "1.0.12"
semver = "1.0.17"
tempfile = "3.6.0"
num_enum = "0.5.7"
# Used by the WCGI runner
wcgi = { version = "0.2.0", optional = true }
wcgi-host = { version = "0.2.0", optional = true }
tower-http = { version = "0.5.0", features = [
    "trace",
    "util",
    "catch-panic",
    "cors",
], optional = true }
tower = { version = "0.4.13", features = ["make", "util"], optional = true }
url = "2.3.1"
bytecheck = "0.6.8"
blake3 = "1.0"
petgraph = "0.6.3"
lz4_flex = { version = "0.11" }
rayon = { version = "1.7.0", optional = true }
wasm-bindgen = { version = "0.2.87", optional = true }
js-sys = { version = "0.3.64", optional = true }
wasm-bindgen-futures = { version = "0.4.37", optional = true }
web-sys = { version = "0.3.64", features = [
    "Request",
    "RequestInit",
    "Window",
    "WorkerGlobalScope",
    "RequestMode",
    "Response",
    "Headers",
], optional = true }
ahash = "0.8.11"
hyper-util = { version = "0.1.5", features = ["server", "server-graceful", "tokio", "service", "client"], optional = true }
http-body-util = { version="0.1.1", optional = true }
toml = "0.8"
pin-utils = "0.1.0"

<<<<<<< HEAD
[target.'cfg(not(any(target_arch = "riscv64", target_arch = "loongarch64")))'.dependencies.reqwest]
version = "0.11"
=======
[target.'cfg(not(target_arch = "riscv64"))'.dependencies.reqwest]
workspace = true
>>>>>>> de8811cb
default-features = false
features = ["rustls-tls", "json", "stream", "socks", "blocking"]
optional = true

<<<<<<< HEAD
[target.'cfg(any(target_arch = "riscv64", target_arch = "loongarch64"))'.dependencies.reqwest]
version = "0.11"
=======
[target.'cfg(target_arch = "riscv64")'.dependencies.reqwest]
workspace = true
>>>>>>> de8811cb
default-features = false
features = ["native-tls", "json", "stream", "socks", "blocking"]
optional = true

[target.'cfg(unix)'.dependencies]
libc.workspace = true

[target.'cfg(all(unix, not(target_os="ios")))'.dependencies]
termios = { version = "0.3" }

[target.'cfg(windows)'.dependencies]
windows-sys = { version = "0.59", features = ["Win32_System_SystemInformation"] }

[target.'cfg(not(target_arch = "wasm32"))'.dependencies]
terminal_size = { version = "0.3.0" }

[dev-dependencies]
wasmer = { path = "../api", version = "=4.4.0", default-features = false, features = ["wat", "js-serializable-module"] }
tokio = { workspace = true, features = [ "sync", "macros", "rt" ], default-features = false }
pretty_assertions.workspace = true
tracing-test = "0.2.4"
wasm-bindgen-test = "0.3.0"

[target.'cfg(target_arch = "wasm32")'.dev-dependencies]
wasm-bindgen-test = "0.3.0"
tracing-wasm = "0.2"

[target.'cfg(not(target_arch = "wasm32"))'.dev-dependencies]
tracing-subscriber = { version = "^0.3" }
wasmer = { path = "../api", version = "=4.4.0", default-features = false, features = ["wat", "js-serializable-module", "cranelift"] }

[features]
default = ["sys-default"]

time = ["tokio/time"]
ctrlc = ["tokio/signal"]

webc_runner_rt_wcgi = ["hyper", "hyper-util", "http-body-util", "wcgi", "wcgi-host", "tower", "tower-http"]
webc_runner_rt_dcgi = ["webc_runner_rt_wcgi", "journal"]
webc_runner_rt_dproxy = ["hyper", "hyper-util", "http-body-util", "tower", "tower-http", "journal"]
webc_runner_rt_emscripten = ["wasmer-emscripten"]

sys = ["webc/mmap", "time", "virtual-mio/sys"]
sys-default = [
    "sys",
    "logging",
    "host-fs",
    "journal",
    "sys-poll",
    "sys-thread",
    "host-vnet",
    "host-threads",
    "host-reqwest",
    "ctrlc"
]
sys-poll = []
extra-logging = []
sys-thread = ["tokio/rt", "tokio/time", "tokio/rt-multi-thread", "rusty_pool"]
journal = ["tokio/fs", "wasmer-journal/log-file"]

# Deprecated. Kept it for compatibility
compiler = []

js = [
    "virtual-fs/no-time",
    "getrandom/js",
    "chrono",
    "js-sys",
    "wasm-bindgen",
    "wasm-bindgen-futures",
    "web-sys",
]
js-default = ["js"]
test-js = ["js", "wasmer/wat"]

host-vnet = ["virtual-net/host-net"]
host-threads = []
host-reqwest = ["reqwest"]
host-fs = ["virtual-fs/host-fs"]
remote-vnet = ["virtual-net/remote"]

logging = ["tracing/log"]
disable-all-logging = ["tracing/release_max_level_off", "tracing/max_level_off"]
enable-serde = [
    "typetag",
    "virtual-fs/enable-serde",
    "wasmer-wasix-types/enable-serde",
]

[package.metadata.docs.rs]
features = [
    "wasmer/sys",
    "webc_runner_rt_wcgi",
    "webc_runner_rt_dcgi",
    "webc_runner_rt_dproxy",
    "webc_runner_rt_emscripten",
    "sys-default",
]
rustc-args = ["--cfg", "docsrs"]<|MERGE_RESOLUTION|>--- conflicted
+++ resolved
@@ -13,12 +13,21 @@
 rust-version.workspace = true
 
 [dependencies]
-wasmer-wasix-types = { path = "../wasi-types", version = "0.28.0", features = [ "enable-serde" ] }
+wasmer-wasix-types = { path = "../wasi-types", version = "0.28.0", features = [
+	"enable-serde",
+] }
 wasmer-types = { path = "../types", version = "=4.4.0", default-features = false }
-wasmer = { path = "../api", version = "=4.4.0", default-features = false, features = ["wat", "js-serializable-module"] }
-virtual-mio  = { path = "../virtual-io", version = "0.4.0", default-features = false }
-virtual-fs = { path = "../virtual-fs", version = "0.17.0", default-features = false, features = ["webc-fs"] }
-virtual-net = { path = "../virtual-net", version = "0.9.0", default-features = false, features = ["rkyv"] }
+wasmer = { path = "../api", version = "=4.4.0", default-features = false, features = [
+	"wat",
+	"js-serializable-module",
+] }
+virtual-mio = { path = "../virtual-io", version = "0.4.0", default-features = false }
+virtual-fs = { path = "../virtual-fs", version = "0.17.0", default-features = false, features = [
+	"webc-fs",
+] }
+virtual-net = { path = "../virtual-net", version = "0.9.0", default-features = false, features = [
+	"rkyv",
+] }
 wasmer-journal = { path = "../journal", version = "0.10.0", default-features = false }
 wasmer-emscripten = { path = "../emscripten", version = "=4.4.0", optional = true }
 wasmer-config = { version = "0.9.0", path = "../config" }
@@ -41,7 +50,11 @@
 typetag = { version = "0.1", optional = true }
 serde = { version = "1.0", default-features = false, features = ["derive"] }
 bincode = { version = "1.3" }
-chrono = { version = "^0.4.31", default-features = false, features = [ "wasmbind", "std", "clock" ], optional = true }
+chrono = { version = "^0.4.31", default-features = false, features = [
+	"wasmbind",
+	"std",
+	"clock",
+], optional = true }
 derivative = { version = "^2" }
 bytes = "1"
 anyhow = { version = "1.0.66" }
@@ -51,12 +64,12 @@
 cooked-waker = "^5"
 rand = "0.8"
 tokio = { workspace = true, features = [
-    "sync",
-    "macros",
-    "time",
-    "rt",
+	"sync",
+	"macros",
+	"time",
+	"rt",
 ], default-features = false }
-tokio-stream = { version = "0.1", features = [ "sync" ] }
+tokio-stream = { version = "0.1", features = ["sync"] }
 futures = { version = "0.3" }
 # used by feature='os'
 async-trait = { version = "^0.1" }
@@ -76,10 +89,10 @@
 wcgi = { version = "0.2.0", optional = true }
 wcgi-host = { version = "0.2.0", optional = true }
 tower-http = { version = "0.5.0", features = [
-    "trace",
-    "util",
-    "catch-panic",
-    "cors",
+	"trace",
+	"util",
+	"catch-panic",
+	"cors",
 ], optional = true }
 tower = { version = "0.4.13", features = ["make", "util"], optional = true }
 url = "2.3.1"
@@ -92,38 +105,34 @@
 js-sys = { version = "0.3.64", optional = true }
 wasm-bindgen-futures = { version = "0.4.37", optional = true }
 web-sys = { version = "0.3.64", features = [
-    "Request",
-    "RequestInit",
-    "Window",
-    "WorkerGlobalScope",
-    "RequestMode",
-    "Response",
-    "Headers",
+	"Request",
+	"RequestInit",
+	"Window",
+	"WorkerGlobalScope",
+	"RequestMode",
+	"Response",
+	"Headers",
 ], optional = true }
 ahash = "0.8.11"
-hyper-util = { version = "0.1.5", features = ["server", "server-graceful", "tokio", "service", "client"], optional = true }
-http-body-util = { version="0.1.1", optional = true }
+hyper-util = { version = "0.1.5", features = [
+	"server",
+	"server-graceful",
+	"tokio",
+	"service",
+	"client",
+], optional = true }
+http-body-util = { version = "0.1.1", optional = true }
 toml = "0.8"
 pin-utils = "0.1.0"
 
-<<<<<<< HEAD
 [target.'cfg(not(any(target_arch = "riscv64", target_arch = "loongarch64")))'.dependencies.reqwest]
-version = "0.11"
-=======
-[target.'cfg(not(target_arch = "riscv64"))'.dependencies.reqwest]
 workspace = true
->>>>>>> de8811cb
 default-features = false
 features = ["rustls-tls", "json", "stream", "socks", "blocking"]
 optional = true
 
-<<<<<<< HEAD
 [target.'cfg(any(target_arch = "riscv64", target_arch = "loongarch64"))'.dependencies.reqwest]
-version = "0.11"
-=======
-[target.'cfg(target_arch = "riscv64")'.dependencies.reqwest]
 workspace = true
->>>>>>> de8811cb
 default-features = false
 features = ["native-tls", "json", "stream", "socks", "blocking"]
 optional = true
@@ -135,14 +144,23 @@
 termios = { version = "0.3" }
 
 [target.'cfg(windows)'.dependencies]
-windows-sys = { version = "0.59", features = ["Win32_System_SystemInformation"] }
+windows-sys = { version = "0.59", features = [
+	"Win32_System_SystemInformation",
+] }
 
 [target.'cfg(not(target_arch = "wasm32"))'.dependencies]
 terminal_size = { version = "0.3.0" }
 
 [dev-dependencies]
-wasmer = { path = "../api", version = "=4.4.0", default-features = false, features = ["wat", "js-serializable-module"] }
-tokio = { workspace = true, features = [ "sync", "macros", "rt" ], default-features = false }
+wasmer = { path = "../api", version = "=4.4.0", default-features = false, features = [
+	"wat",
+	"js-serializable-module",
+] }
+tokio = { workspace = true, features = [
+	"sync",
+	"macros",
+	"rt",
+], default-features = false }
 pretty_assertions.workspace = true
 tracing-test = "0.2.4"
 wasm-bindgen-test = "0.3.0"
@@ -153,7 +171,11 @@
 
 [target.'cfg(not(target_arch = "wasm32"))'.dev-dependencies]
 tracing-subscriber = { version = "^0.3" }
-wasmer = { path = "../api", version = "=4.4.0", default-features = false, features = ["wat", "js-serializable-module", "cranelift"] }
+wasmer = { path = "../api", version = "=4.4.0", default-features = false, features = [
+	"wat",
+	"js-serializable-module",
+	"cranelift",
+] }
 
 [features]
 default = ["sys-default"]
@@ -161,23 +183,38 @@
 time = ["tokio/time"]
 ctrlc = ["tokio/signal"]
 
-webc_runner_rt_wcgi = ["hyper", "hyper-util", "http-body-util", "wcgi", "wcgi-host", "tower", "tower-http"]
+webc_runner_rt_wcgi = [
+	"hyper",
+	"hyper-util",
+	"http-body-util",
+	"wcgi",
+	"wcgi-host",
+	"tower",
+	"tower-http",
+]
 webc_runner_rt_dcgi = ["webc_runner_rt_wcgi", "journal"]
-webc_runner_rt_dproxy = ["hyper", "hyper-util", "http-body-util", "tower", "tower-http", "journal"]
+webc_runner_rt_dproxy = [
+	"hyper",
+	"hyper-util",
+	"http-body-util",
+	"tower",
+	"tower-http",
+	"journal",
+]
 webc_runner_rt_emscripten = ["wasmer-emscripten"]
 
 sys = ["webc/mmap", "time", "virtual-mio/sys"]
 sys-default = [
-    "sys",
-    "logging",
-    "host-fs",
-    "journal",
-    "sys-poll",
-    "sys-thread",
-    "host-vnet",
-    "host-threads",
-    "host-reqwest",
-    "ctrlc"
+	"sys",
+	"logging",
+	"host-fs",
+	"journal",
+	"sys-poll",
+	"sys-thread",
+	"host-vnet",
+	"host-threads",
+	"host-reqwest",
+	"ctrlc",
 ]
 sys-poll = []
 extra-logging = []
@@ -188,13 +225,13 @@
 compiler = []
 
 js = [
-    "virtual-fs/no-time",
-    "getrandom/js",
-    "chrono",
-    "js-sys",
-    "wasm-bindgen",
-    "wasm-bindgen-futures",
-    "web-sys",
+	"virtual-fs/no-time",
+	"getrandom/js",
+	"chrono",
+	"js-sys",
+	"wasm-bindgen",
+	"wasm-bindgen-futures",
+	"web-sys",
 ]
 js-default = ["js"]
 test-js = ["js", "wasmer/wat"]
@@ -208,18 +245,18 @@
 logging = ["tracing/log"]
 disable-all-logging = ["tracing/release_max_level_off", "tracing/max_level_off"]
 enable-serde = [
-    "typetag",
-    "virtual-fs/enable-serde",
-    "wasmer-wasix-types/enable-serde",
+	"typetag",
+	"virtual-fs/enable-serde",
+	"wasmer-wasix-types/enable-serde",
 ]
 
 [package.metadata.docs.rs]
 features = [
-    "wasmer/sys",
-    "webc_runner_rt_wcgi",
-    "webc_runner_rt_dcgi",
-    "webc_runner_rt_dproxy",
-    "webc_runner_rt_emscripten",
-    "sys-default",
+	"wasmer/sys",
+	"webc_runner_rt_wcgi",
+	"webc_runner_rt_dcgi",
+	"webc_runner_rt_dproxy",
+	"webc_runner_rt_emscripten",
+	"sys-default",
 ]
 rustc-args = ["--cfg", "docsrs"]