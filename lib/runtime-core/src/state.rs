--- conflicted
+++ resolved
@@ -1,13 +1,10 @@
-<<<<<<< HEAD
-use crate::backend::Backend;
-=======
 //! The state module is used to track state of a running web assembly instances so that
 //! state could read or updated at runtime. Use cases include generating stack traces, switching
 //! generated code from one tier to another, or serializing state of a running instace.
 
->>>>>>> d64d070c
 use std::collections::BTreeMap;
 use std::ops::Bound::{Included, Unbounded};
+use crate::backend::Backend;
 
 /// An index to a register
 #[derive(Copy, Clone, Debug, Eq, PartialEq, Hash)]
@@ -184,8 +181,10 @@
     /// `ModuleStateMap` for this code version.
     pub msm: ModuleStateMap,
 
-    /// A pointer to the machine code  for this module.
+    /// A pointer to the machine code for this module.
     pub base: usize,
+
+    /// The backend used to compile this module.
     pub backend: Backend,
 }
 
@@ -477,57 +476,97 @@
     }
 }
 
+/// Declarations for x86-64 registers.
 pub mod x64_decl {
     use super::*;
+
+    /// General-purpose registers.
     #[repr(u8)]
     #[derive(Copy, Clone, Debug, Eq, PartialEq, Ord, PartialOrd, Hash)]
     pub enum GPR {
+        /// RAX register
         RAX,
+        /// RCX register
         RCX,
+        /// RDX register
         RDX,
+        /// RBX register
         RBX,
+        /// RSP register
         RSP,
+        /// RBP register
         RBP,
+        /// RSI register
         RSI,
+        /// RDI register
         RDI,
+        /// R8 register
         R8,
+        /// R9 register
         R9,
+        /// R10 register
         R10,
+        /// R11 register
         R11,
+        /// R12 register
         R12,
+        /// R13 register
         R13,
+        /// R14 register
         R14,
+        /// R15 register
         R15,
     }
 
+    /// XMM registers.
     #[repr(u8)]
     #[derive(Copy, Clone, Debug, Eq, PartialEq, Ord, PartialOrd, Hash)]
     pub enum XMM {
+        /// XMM register 0
         XMM0,
+        /// XMM register 1
         XMM1,
+        /// XMM register 2
         XMM2,
+        /// XMM register 3
         XMM3,
+        /// XMM register 4
         XMM4,
+        /// XMM register 5
         XMM5,
+        /// XMM register 6
         XMM6,
+        /// XMM register 7
         XMM7,
+        /// XMM register 8
         XMM8,
+        /// XMM register 9
         XMM9,
+        /// XMM register 10
         XMM10,
+        /// XMM register 11
         XMM11,
+        /// XMM register 12
         XMM12,
+        /// XMM register 13
         XMM13,
+        /// XMM register 14
         XMM14,
+        /// XMM register 15
         XMM15,
     }
 
+    /// A machine register under the x86-64 architecture.
     #[derive(Copy, Clone, Debug, Eq, PartialEq)]
     pub enum X64Register {
+        /// General-purpose registers.
         GPR(GPR),
+        /// XMM (floating point/SIMD) registers.
         XMM(XMM),
     }
 
     impl X64Register {
+        /// Returns the index of the register.
         pub fn to_index(&self) -> RegisterIndex {
             match *self {
                 X64Register::GPR(x) => RegisterIndex(x as usize),
@@ -535,6 +574,7 @@
             }
         }
 
+        /// Converts a DWARD regnum to X64Register.
         pub fn from_dwarf_regnum(x: u16) -> Option<X64Register> {
             Some(match x {
                 0 => X64Register::GPR(GPR::RAX),
@@ -569,11 +609,8 @@
 }
 
 pub mod x64 {
-<<<<<<< HEAD
+    //! The x64 state module contains functions to generate state and code for x64 targets.
     pub use super::x64_decl::*;
-=======
-    //! The x64 state module contains functions to generate state and code for x64 targets.
->>>>>>> d64d070c
     use super::*;
     use crate::codegen::BreakpointMap;
     use crate::fault::{
@@ -1218,142 +1255,4 @@
 
         unreachable!();
     }
-<<<<<<< HEAD
-=======
-
-    /// A kind of GPR register
-    #[repr(u8)]
-    #[derive(Copy, Clone, Debug, Eq, PartialEq, Ord, PartialOrd, Hash)]
-    pub enum GPR {
-        /// RAX Register
-        RAX,
-        /// RCX Register
-        RCX,
-        /// RDX Register
-        RDX,
-        /// RBX Register
-        RBX,
-        /// RSP Register
-        RSP,
-        /// RBP Register
-        RBP,
-        /// RSI Register
-        RSI,
-        /// RDI Register
-        RDI,
-        /// R8 Register
-        R8,
-        /// R9 Register
-        R9,
-        /// R10 Register
-        R10,
-        /// R11 Register
-        R11,
-        /// R12 Register
-        R12,
-        /// R13 Register
-        R13,
-        /// R14 Register
-        R14,
-        /// R15 Register
-        R15,
-    }
-
-    /// A kind of XMM register
-    #[repr(u8)]
-    #[derive(Copy, Clone, Debug, Eq, PartialEq, Ord, PartialOrd, Hash)]
-    pub enum XMM {
-        /// XMM0 Register
-        XMM0,
-        /// XMM1 Register
-        XMM1,
-        /// XMM2 Register
-        XMM2,
-        /// XMM3 Register
-        XMM3,
-        /// XMM4 Register
-        XMM4,
-        /// XMM5 Register
-        XMM5,
-        /// XMM6 Register
-        XMM6,
-        /// XMM7 Register
-        XMM7,
-        /// XMM8 Register
-        XMM8,
-        /// XMM9 Register
-        XMM9,
-        /// XMM10 Register
-        XMM10,
-        /// XMM11 Register
-        XMM11,
-        /// XMM12 Register
-        XMM12,
-        /// XMM13 Register
-        XMM13,
-        /// XMM14 Register
-        XMM14,
-        /// XMM15 Register
-        XMM15,
-    }
-
-    /// A kind of register belonging to the x64 register set
-    #[derive(Copy, Clone, Debug, Eq, PartialEq)]
-    pub enum X64Register {
-        /// A register belonging to the GPR register set
-        GPR(GPR),
-        /// A register belonging to the XMM register set
-        XMM(XMM),
-    }
-
-    impl X64Register {
-        /// Returns a `RegisterIndex` for the current `X64Register`.
-        pub fn to_index(&self) -> RegisterIndex {
-            match *self {
-                X64Register::GPR(x) => RegisterIndex(x as usize),
-                X64Register::XMM(x) => RegisterIndex(x as usize + 16),
-            }
-        }
-
-        /// Returns an `Option<X6Register>` for the given DWARF register integer number.
-        pub fn from_dwarf_regnum(x: u16) -> Option<X64Register> {
-            Some(match x {
-                0 => X64Register::GPR(GPR::RAX),
-                1 => X64Register::GPR(GPR::RDX),
-                2 => X64Register::GPR(GPR::RCX),
-                3 => X64Register::GPR(GPR::RBX),
-                4 => X64Register::GPR(GPR::RSI),
-                5 => X64Register::GPR(GPR::RDI),
-                6 => X64Register::GPR(GPR::RBP),
-                7 => X64Register::GPR(GPR::RSP),
-                8 => X64Register::GPR(GPR::R8),
-                9 => X64Register::GPR(GPR::R9),
-                10 => X64Register::GPR(GPR::R10),
-                11 => X64Register::GPR(GPR::R11),
-                12 => X64Register::GPR(GPR::R12),
-                13 => X64Register::GPR(GPR::R13),
-                14 => X64Register::GPR(GPR::R14),
-                15 => X64Register::GPR(GPR::R15),
-
-                17 => X64Register::XMM(XMM::XMM0),
-                18 => X64Register::XMM(XMM::XMM1),
-                19 => X64Register::XMM(XMM::XMM2),
-                20 => X64Register::XMM(XMM::XMM3),
-                21 => X64Register::XMM(XMM::XMM4),
-                22 => X64Register::XMM(XMM::XMM5),
-                23 => X64Register::XMM(XMM::XMM6),
-                24 => X64Register::XMM(XMM::XMM7),
-                25 => X64Register::XMM(XMM::XMM8),
-                26 => X64Register::XMM(XMM::XMM9),
-                27 => X64Register::XMM(XMM::XMM10),
-                28 => X64Register::XMM(XMM::XMM11),
-                29 => X64Register::XMM(XMM::XMM12),
-                30 => X64Register::XMM(XMM::XMM13),
-                31 => X64Register::XMM(XMM::XMM14),
-                32 => X64Register::XMM(XMM::XMM15),
-                _ => return None,
-            })
-        }
-    }
->>>>>>> d64d070c
 }