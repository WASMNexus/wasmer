--- conflicted
+++ resolved
@@ -13,12 +13,7 @@
 version.workspace = true
 
 [dependencies]
-<<<<<<< HEAD
-wasmer-types = { path = "../types", version = "=5.0.0", default-features = false }
-=======
 wasmer-types = { path = "../types", version = "=5.0.1", default-features = false }
-wasmer-object = { path = "../object", version = "=5.0.1", optional = true }
->>>>>>> 19db01a1
 wasmparser = { workspace = true, optional = true, default-features = false }
 enumset.workspace = true
 hashbrown = { version = "0.11", optional = true }
